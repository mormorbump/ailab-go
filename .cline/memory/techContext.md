# 技術コンテキスト

## 使用されている技術

### コア技術

1. **Go**
   - バージョン: 1.24.0
   - 静的型付け
   - 並行処理（goroutine、channel）
   - インターフェースによる抽象化
   - 標準ライブラリの活用

2. **Deno** (移行前)
   - バージョン: 最新安定版
   - TypeScript のネイティブサポート
   - 組み込みのセキュリティ機能
   - 標準ライブラリの活用

3. **TypeScript** (移行前)
   - 静的型付け
   - 型推論と型チェック
   - インターフェースと型定義
   - ジェネリクスの活用

4. **Zod** (移行前)
   - スキーマ検証
   - ランタイム型チェック
   - 型推論との連携

5. **Neverthrow** (移行前)
   - Result 型によるエラー処理
   - 型安全なエラーハンドリング
   - モナディックな操作

### テスト技術

1. **Go テストフレームワーク**
   - 標準の `testing` パッケージ
   - `testify` パッケージ（アサーション、モック）
   - テーブル駆動テスト
   - サブテスト

2. **Deno 標準テストライブラリ** (移行前)
   - `@std/expect`: アサーションライブラリ
   - `@std/testing/bdd`: BDD スタイルのテスト
   - テストカバレッジ計測

### ビルドとツール

1. **Go ツール**
   - `go build`: コンパイル
   - `go test`: テスト実行
   - `go vet`: 静的解析
   - `golangci-lint`: リンター

2. **Makefile**
   - ビルド、テスト、リント、カバレッジのコマンド定義
   - 依存関係の管理

3. **GitHub Actions**
   - CI/CD パイプライン
   - 自動テストと検証
   - コード品質チェック

## 開発環境のセットアップ

### 必要なツール

1. **Go のインストール**
   ```bash
   # macOS (Homebrew)
   brew install go

   # Linux
   wget https://go.dev/dl/go1.24.0.linux-amd64.tar.gz
   sudo tar -C /usr/local -xzf go1.24.0.linux-amd64.tar.gz
   export PATH=$PATH:/usr/local/go/bin

   # Windows
   # https://go.dev/dl/ からインストーラーをダウンロード
   ```

2. **エディタ設定**
   - VSCode + Go 拡張機能
   - 設定例:
     ```json
     {
       "go.useLanguageServer": true,
       "go.lintTool": "golangci-lint",
       "go.formatTool": "goimports",
       "editor.formatOnSave": true
     }
     ```

3. **プロジェクトのセットアップ**
   ```bash
   # リポジトリのクローン
   git clone <repository-url>
   cd <repository-directory>

   # 依存関係のインストール
   go mod download

   # ルールとモードの生成
   go run .cline/build.go
   ```

### 開発ワークフロー

1. **新しいモジュールの作成**
   ```bash
   # 新しいパッケージの作成
   mkdir -p internal/newpackage
   touch internal/newpackage/newpackage.go
   touch internal/newpackage/newpackage_test.go
   ```

2. **テストの実行**
   ```bash
   # 単一パッケージのテスト
   go test ./internal/newpackage

   # すべてのテストの実行
   go test ./...

   # カバレッジの計測
   make coverage
   # または
   go test -coverprofile=coverage.out ./...
   go tool cover -html=coverage.out -o coverage.html
   ```

3. **リントとフォーマット**
   ```bash
   # リント
   make lint
   # または
   golangci-lint run

   # フォーマット
   go fmt ./...
   ```

4. **依存関係の検証**
   ```bash
   # 依存関係の確認
   go mod verify

   # 未使用の依存関係の削除
   go mod tidy
   ```

## 技術的制約

1. **Go の制約**
   - ジェネリクスの制限（Go 1.18以降で導入されたが、TypeScriptほど柔軟ではない）
   - エラー処理の冗長性（Result型のような高レベルな抽象化がない）
   - 継承のサポートがない（代わりにコンポジションを使用）

2. **パフォーマンスの制約**
   - 大規模な JSON データ処理時のメモリ使用量
   - 型予測の計算コスト
   - 循環参照の検出と処理

3. **テストの制約**
   - モックとスタブの作成の複雑さ
   - 外部 API のテスト
   - 並行処理のテスト

## 依存関係

### 主要な依存関係

1. **標準ライブラリ**
   - `testing`: テストフレームワーク
   - `encoding/json`: JSON処理
   - `io/fs`: ファイルシステム操作
   - `regexp`: 正規表現

2. **外部ライブラリ**
   - `github.com/stretchr/testify`: テストアサーションとモック
   - `gopkg.in/yaml.v3`: YAML処理
   - `github.com/spf13/cobra`: コマンドラインインターフェース（予定）
   - `github.com/pkg/errors`: エラーラッピング（予定）

### 依存関係管理

<<<<<<< HEAD
1. **Go Modules**
   - `go.mod`: モジュール定義と依存関係
   - `go.sum`: 依存関係のチェックサム
   - バージョン管理と再現性の確保
=======
1. **deps.ts パターン**
   ```typescript
   // deps.ts の例
   export { expect } from "@std/expect";
   export { test } from "@std/testing/bdd";
   export { err, ok, Result } from "npm:neverthrow";
   export { z } from "npm:zod";
   ```
>>>>>>> e31a38be

2. **バージョン管理**
   - 明示的なバージョン指定
   - 定期的な依存関係の更新
   - セマンティックバージョニングの遵守

## 技術的な意思決定

1. **Goへの移行理由**
   - パフォーマンスの向上
   - 静的型付けによる安全性
   - 並行処理の簡素化（goroutine、channel）
   - デプロイの簡素化（単一バイナリ）
   - 標準ライブラリの充実

2. **段階的な移行戦略の採用理由**
   - リスクの最小化
   - 継続的な機能提供
   - テストによる品質保証
   - フィードバックの早期取得

3. **アダプターパターンの採用理由**
   - 外部依存の抽象化
   - テスト容易性の向上
   - 実装の詳細の隠蔽
   - 移行時の互換性確保

4. **テストファーストアプローチの採用理由**
   - 設計の明確化
   - バグの早期発見
   - リファクタリングの安全性
   - 移行の正確性確保

5. **ディレクトリ構造の決定理由**
   - Go標準のレイアウト（cmd/、internal/、pkg/）
   - 関心の分離
   - 依存関係の明確化
   - 拡張性の確保<|MERGE_RESOLUTION|>--- conflicted
+++ resolved
@@ -186,21 +186,10 @@
 
 ### 依存関係管理
 
-<<<<<<< HEAD
 1. **Go Modules**
    - `go.mod`: モジュール定義と依存関係
    - `go.sum`: 依存関係のチェックサム
    - バージョン管理と再現性の確保
-=======
-1. **deps.ts パターン**
-   ```typescript
-   // deps.ts の例
-   export { expect } from "@std/expect";
-   export { test } from "@std/testing/bdd";
-   export { err, ok, Result } from "npm:neverthrow";
-   export { z } from "npm:zod";
-   ```
->>>>>>> e31a38be
 
 2. **バージョン管理**
    - 明示的なバージョン指定
